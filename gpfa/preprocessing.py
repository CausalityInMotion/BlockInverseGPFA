--- conflicted
+++ resolved
@@ -18,18 +18,10 @@
     Bins sequence of event times into event counts whithin evenly spaced
     time bins.
 
-<<<<<<< HEAD
     This class supports binning sequences of event times (e.g., spike trains)
     into a matrix that contain event counts within evenly spaced time bins
     (first bin starts at time 0s). It supports specifying the bin size, and
     multiple options for how the last event time is determined.
-=======
-    This class allows you to bin spike trains represented as time points,
-    converting them into matrices that represent event counts within each bin.
-    It provides options for specifying the bin size, handling the last bin's
-    inclusion of ``t_stop``, and automatically determining ``t_stop`` if it's not
-    provided.
->>>>>>> 9244b9c9
 
     Parameters
     ----------
@@ -37,7 +29,6 @@
         The width of each time bin in seconds.
 
     t_stop : float, optional, default : None
-<<<<<<< HEAD
         The largest time considered for binning. This time is assumed to
         be the same across all event time sequences. If `t_stop` doesn't match
         a bin boundary, `extrapolate_last_bin` determins whether or not the
@@ -58,24 +49,6 @@
         are doubled. In this case, `X_out` of :meth:`transform` returns is of
         type `float` as it might contain non-integer event counts for the last
         bin.
-=======
-        The end time of the trial. If not specified, it is determined based on
-        the provided data. If the data is a `neo.SpikeTrain` object, ``t_stop``
-        is set to ``X[0].t_stop.magnitude``, assuming a common `t_stop` across
-        all neurons. Otherwise, ``t_stop`` is determined as the largest spike
-        time across all neurons. To ensure the last bin includes ``t_stop``, a
-        small fraction of ``bin_size`` is added to ``t_stop``.
-
-    extrapolate_last_bin : boolean, optional, default : False
-        Controls whether the last bin includes ``t_stop``. If ``False``, the last
-        bin is the one before ``t_stop`` (or includes ``t_stop`` if it matches the
-        ``bin``'s final edge). Events after the bin's final edge are ignored, and
-        ``X_out`` contains integer event counts. If ``True``, the last ``bin`` includes
-        ``t_stop``, and event counts are extrapolated to account for the fact
-        that ``t_stop`` is smaller than the last ``bin``'s final edge. In this case,
-        ``X_out`` contains `float` event counts, which may be non-integer for the
-        final bin.
->>>>>>> 9244b9c9
 
     Examples
     --------
@@ -168,47 +141,28 @@
         Parameters
         ----------
         X : numpy.array or neo.SpikeTrain
-<<<<<<< HEAD
             An array-like containing #sequences of event time sequences
             (usually sequences of `float`'s). Each element in `X` can contain a
             different number of event times. The are all assumed to share the
             same final time (i.e., ``t_stop``).
-=======
-            An array-like of observation sequences from one trial.
-            Each element in :math:`\\boldsymbol{X}_n` can be of
-            different lengths but the trial duration
-            (i.e., ``t_stop``) is the same across all
-            neurons.
->>>>>>> 9244b9c9
 
         Returns
         -------
         X_out : numpy.array
-<<<<<<< HEAD
             A numpy matrix of size #sequences x #bins, containing the
             binned event counts.
-=======
-            A numpy matrix of size ``x_dim`` x ``bins``, containing the
-            final ``bin`` counts.
->>>>>>> 9244b9c9
         """
-        # ==========================================================================
-        # set the starting time of the trial (`t_start`) and the end time (`t_stop`)
-        # ==========================================================================
+        # ==============================================
+        # set the starting time of the trial (`t_start`)
+        # and the end time (`t_stop`)
+        # ==============================================
         t_start = 0
         t_stop = self.t_stop
         if t_stop is None:
             if hasattr(X[0], 't_stop'):
                 t_stop = X[0].t_stop.magnitude
             else:
-<<<<<<< HEAD
-                self.t_stop = max(
-                    map(lambda x: x[-1] if (isinstance(x, np.ndarray) and np.any(x)) or \
-                         (isinstance(x, list) and any(x)) else 0, X)
-                    )
-=======
                 t_stop = max(map(lambda x: x[-1], X))
->>>>>>> 9244b9c9
 
         # ====================================
         # get the bins based on the `bin_size`
@@ -239,30 +193,25 @@
         X_out = np.empty((len(X), len(edges) - 1),
                          dtype=(float if extrapolate_last_bin else int))
 
-        # =============================================================
-        # Loop over event time sequences to compute binned spike counts
-        # =============================================================
-        for i, eventseq in enumerate(X):
+        # ======================================
+        # Loop over each neuron in a given trial
+        # to get the binned spike counts
+        # ======================================
+        for i, spiketrain in enumerate(X):
 
             # If neo.SpikeTrain, get the timesteps
-<<<<<<< HEAD
-            # of each neuron via `eventseq.magnitude`
-            if hasattr(eventseq, 'units'):
-                if self.t_stop != eventseq.t_stop.magnitude:
-=======
             # of each neuron via `spiketrain.magnitude`
             if hasattr(spiketrain, 'units'):
                 if t_stop != spiketrain.t_stop.magnitude:
->>>>>>> 9244b9c9
                     raise ValueError(
                         f'The specified or computed `t_stop`: {t_stop} '
                         f'is different from the {i}_th spikeTrain `t_stop` '
                         "`t_stop` must be the same across all neurons."
                     )
-                eventseq = eventseq.magnitude
+                spiketrain = spiketrain.magnitude
 
             # binning happens here
-            X_out[i, :] = np.histogram(eventseq, edges)[0]
+            X_out[i, :] = np.histogram(spiketrain, edges)[0]
         # ========================
         # extrapolate the last bin
         # ========================
